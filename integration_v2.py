import numpy as np
import random
import simpy
import matplotlib.pyplot as plt
<<<<<<< HEAD
from vehicle_mobility import Vehicle, ChannelFading, plot_vehicles_enriched
import ofdm_simulation_v3 as phy  # existing OFDM simulation module
=======
from vehicle_mobility import Vehicle, ChannelFading, plot_vehicles_enriched, plot_vehicles_gif, firetruck_broadcast
import ofdm_simulation_v2 as phy  # existing OFDM simulation module
>>>>>>> 5a60222f
from sim import MACSim
from sim import plot_pa_evm, plot_constellations
from scipy.special import erfc

# === Validation & Testing Suite ===

def test_static_channel():
    """
    Test 1: Static channel (f_D=0), high SNR → expect BER = 0
    """
    print("[TEST] Static channel: no fading, high SNR -> BER should be 0")
    # Monkey-patch ChannelFading.evolve_to to always return unity gain
    orig_evolve = ChannelFading.evolve_to
    ChannelFading.evolve_to = lambda self, t: 1+0j
    # Disable impairments: AWGN, phase noise, quantization
    orig_awgn = phy.add_awgn_fixed_noise
    orig_phase = phy.add_phase_noise
    orig_quant = phy.add_quantization_noise
    phy.add_awgn_fixed_noise = lambda x, snr: x
    phy.add_phase_noise = lambda x, std: x
    phy.add_quantization_noise = lambda x, bits: x
    # Run simulation with static channel
    vehicles = [Vehicle('T1',0,0,0,0), Vehicle('R1',100,0,0,0)]
    env = simpy.Environment()
    mac = MACSim(env, vehicles, symbols_per_packet=200)
    df = mac.run(until=0.1)
    max_ber = df['ber'].max() if not df.empty else None
    print(f"Max BER on static channel: {max_ber}")
    assert max_ber == 0 or np.isnan(max_ber), "Static channel BER non-zero!"
    # Restore patched functions
    ChannelFading.evolve_to = orig_evolve
    phy.add_awgn_fixed_noise = orig_awgn
    phy.add_phase_noise = orig_phase
    phy.add_quantization_noise = orig_quant
    ChannelFading.evolve_to = orig_evolve


def test_awgn_benchmark():
    """
    Test 2: AWGN-only benchmark vs theoretical QPSK BER
    """
    print("[TEST] AWGN-only benchmark: measure BER and compare to theory")
    # Generate known QPSK symbols
    M = 4; Nsym=10000
    bits = np.random.randint(0, M, Nsym)
    syms = phy.qammod(bits, M)
    for snr_db in [0, 5, 10, 15, 20]:
        rx = phy.add_awgn_fixed_noise(syms, snr_db)
        # simple demodulation by nearest neighbor
        rx_inds = np.array([np.argmin(np.abs(s - syms)) for s in rx])
        ber = np.mean(rx_inds != bits)
        # theoretical BER for QPSK over AWGN
        snr = 10**(snr_db/10)
        ber_theory = 0.5 * erfc(np.sqrt(snr))
        print(f"SNR={snr_db} dB: Meas BER={ber:.5e}, Theoretical≈{ber_theory:.5e}")


def test_fading_autocorr():
    """
    Test 3: Fading autocorrelation vs J0 function
    """
    print("[TEST] Jakes fading autocorrelation validation")
    phy.validate_jakes(f_D=30, fs=1e6, N=5000, M=16)


def test_doppler():
    """
    Test 4: Doppler calculation correctness
    """
    print("[TEST] Doppler shift calculation check")
    tx = Vehicle('TX',0,0,30,0)
    rx = Vehicle('RX',100,0,0,0)
    f_c = tx.freq
    computed = rx.doppler_shift(tx)
    disp = tx.position - rx.position
    vrel = np.dot(tx.velocity - rx.velocity, disp/np.linalg.norm(disp))
    expected = (vrel/tx.c) * f_c
    print(f"Computed fD={computed:.1f} Hz, Expected ≈{expected:.1f} Hz")
    assert np.isclose(abs(computed), abs(expected), atol=1.0), "Doppler magnitude mismatch!"


def test_convergence():
    """
    Test 5: BER convergence with increasing packet length
    """
    print("[TEST] BER convergence vs packet length")
    lengths = [100, 1000, 5000]
    for L in lengths:
        env = simpy.Environment()
        mac = MACSim(env, vehicles, symbols_per_packet=L)
        df = mac.run(until=0.5)
        mean_ber = df['ber'].mean() if not df.empty else None
        print(f"Packet symbols={L}: Mean BER={mean_ber:.5e}")


def test_reproducibility():
    """
    Test 6: Random-seed reproducibility
    """
    print("[TEST] Seed reproducibility check")
    seed=12345
    np.random.seed(seed); random.seed(seed)
    env1 = simpy.Environment()
    mac1 = MACSim(env1, vehicles, symbols_per_packet=200)
    df1 = mac1.run(until=0.2)
    np.random.seed(seed); random.seed(seed)
    env2 = simpy.Environment()
    mac2 = MACSim(env2, vehicles, symbols_per_packet=200)
    df2 = mac2.run(until=0.2)
    same = df1.equals(df2)
    print(f"Reproducible runs identical? {same}")


def test_csma_collision():
    """
    Test 7: CSMA-CA collision scenario
    """
    print("[TEST] CSMA-CA collision behavior")
    # Both devices transmit immediately: zero backoff
    vehicles = [Vehicle('A',0,0,0,0), Vehicle('B',0,0,0,0)]
    env = simpy.Environment()
    mac = MACSim(env, vehicles, symbols_per_packet=10)
    # Force both to new DIFS at t=0
    for dev in mac.devices:
        dev.start_difs()
    df = mac.run(until=0.01)
    print(df[['time','tx','rx']])
    # Check that no two transmissions share identical time stamp
    times = df['time'].values
    unique = len(times)==len(np.unique(times))
    print(f"No simultaneous tx? {unique}")

def simulate_stoplight():
    """
    Stoplight Scenario:
    - Two vehicles approach an intersection at x=50 m.
    - Vehicles stop for 3 s (t=5→8 s) and then resume.
    - Runs the MAC/PHY sim for 10 s, then plots and prints diagnostics.
    """
    print("\n=== Stoplight Scenario ===")
    
    env_sl = simpy.Environment()
    # Set up two vehicles heading toward x=50 m
    
    vehicles_sl = [
        Vehicle(env_sl, 'V1', -200, 0, 20.0, 0, 0, 0, 5, 2, 0),
        Vehicle(env_sl, 'V2', -200, -200, 0, 20.0, 0, 0, 5, 2, 0)  # starting at x=-20 m, speed 10 m/s
    ]
    
    mac_sl = MACSim(env_sl, vehicles_sl)

    # setattr(phy, 'snr_db', 20)
    # setattr(phy, 'quant_bits', 6)
    # setattr(phy, 'phase_noise_std', 0.01)

    # Stoplight controller process
    def control(env):
        # At t=10.0 s, turn red: vehicles stop
        yield env.timeout(10.0)
        print("Stoplight RED at t=10.0 s")
        for v in vehicles_sl:
            if (v.id == 'V1'):
                v.velocity = np.array([3.0,0])
            else:
                v.velocity = np.array([0, 3.0])
        # At t=30.0 s, turn green: vehicles resume 10 m/s
        yield env.timeout(4.0)
        print("Stoplight1 GREEN at t=14.0 s")
        for v in vehicles_sl:
            if (v.id == 'V1'):
                v.velocity = np.array([20.0,0])
        # At t=30.0 s, turn green: vehicles resume 10 m/s
        yield env.timeout(4.0)
        print("Stoplight2 GREEN at t=18.0 s")
        for v in vehicles_sl:
            if (v.id == 'V2'):
                v.velocity = np.array([0,20.0])


    env_sl.process(control(env_sl))

    # Run the simulation
    df_sl = mac_sl.run(until=20.0)

    # Print first few PHY events
    print("=== PHY Log (Stoplight, first 1000 rows) ===")
    if df_sl.empty:
        print("<No events>")
    else:
        print(df_sl.head(100).to_string(index=False))

    # Plot trajectories and BER
    plot_vehicles_enriched(list(mac_sl.vehicles.values()))
    mac_sl.plot_ber_vs_time(df_sl)
    mac_sl.plot_snr_vs_time(df_sl)


    print("got here")
    plot_constellations(df_sl, rx_id=1, max_plots=4)
    print("but not here")
    # Histogram of per-packet BER
    plt.figure()
    plt.hist(df_sl['ber'], bins=20, edgecolor='black')
    plt.title('Per-Packet BER Histogram (Stoplight)')
    plt.xlabel('BER')
    plt.ylabel('Count')
    plt.grid(True)
    plt.show()

def simulate_constant_speed():
    """
    Constant Speed Scenario:
    - Two vehicles moving at a constant speed in the same direction
    - Runs the MAC/PHY sim for 10 s, then plots and prints diagnostics.
    """
    print("\n=== Constant Speed Scenario ===")

    # Set up two vehicles heading toward x=50 m
    
    env_sl = simpy.Environment()
    

    vehicles_sl = [
        Vehicle(env_sl, 'V1', -200, 0, 20.0, 0, 0, 0, 5, 2, 0),   # starting at x=-200 m, speed 10 m/s
        Vehicle(env_sl, 'V2', -210, 0, 20.0, 0, 0, 0, 5, 2, 0)    # starting at x=-210 m, speed 10 m/s
    ]

    mac_sl = MACSim(env_sl, vehicles_sl)

    # Run the simulation
    df_sl = mac_sl.run(until=20.0)

    # Print first few PHY events
    print("=== PHY Log (Stoplight, first 1000 rows) ===")
    if df_sl.empty:
        print("<No events>")
    else:
        print(df_sl.head(100).to_string(index=False))

    # Plot trajectories and BER
    plot_vehicles_enriched(list(mac_sl.vehicles.values()))
    mac_sl.plot_ber_vs_time(df_sl)
    mac_sl.plot_snr_vs_time(df_sl)

    print(vehicles_sl[0].packets_received, vehicles_sl[0].packets_received)

    # Histogram of per-packet BER
    plt.figure()
    plt.hist(df_sl['ber'], bins=20, edgecolor='black')
    plt.title('Per-Packet BER Histogram (Stoplight)')
    plt.xlabel('BER')
    plt.ylabel('Count')
    plt.grid(True)
    plt.show()

def simulate_emergency():
    """
    Constant Speed Scenario:
    - Two vehicles moving at a constant speed in the same direction
    - Runs the MAC/PHY sim for 10 s, then plots and prints diagnostics.
    """
    print("\n=== Constant Speed Scenario ===")

    emergency_stopped = {}
    def react_emergency(v, data):
        # if data["emergency"]:
        #     print(data)
        #     # print(v.position, data["lat"] / 1e7, data["lon"] / 1e7)
        # print(data["emergency"], np.array([v.position[0] - data["lat"] / 1e7, v.position[1] - data["lon"] / 1e7]))
        if v.id not in emergency_stopped and data["emergency"] and np.linalg.norm(np.array([v.position[0] - data["lat"] / 1e7, v.position[1] - data["lon"] / 1e7])) < 40:
            emergency_stopped[v.id] = True

    # Set up grid of moving vehicles
    vehicles_sl = [Vehicle(f'V{i}', 100 + i * 10, (i % 2) * 4, 10, 0, receive_f=react_emergency) for i in range(20)] # grid of moving cars
    vehicles_sl.append(Vehicle("Emergency", 0, 0, 40, 0))
    
    env_sl = simpy.Environment()
    mac_sl = MACSim(env_sl, vehicles_sl)

    # Run the simulation
    df_sl = mac_sl.run(until=20.0)

    print(emergency_stopped)
    for v in vehicles_sl:
        print(v.id, v.position)
    # print(vehicles_sl[2].history)

    # Histogram of per-packet BER
    # plt.figure()
    # plt.hist(df_sl['ber'], bins=20, edgecolor='black')
    # plt.title('Per-Packet BER Histogram (Stoplight)')
    # plt.xlabel('BER')
    # plt.ylabel('Count')
    # plt.grid(True)
    # plt.show()

def simulate_far_fast_moving():
    """
    Constant Speed Scenario:
    - Two vehicles moving at a constant speed in the same direction
    - Runs the MAC/PHY sim for 10 s, then plots and prints diagnostics.
    """
    print("\n=== Constant Speed Scenario ===")

    # setattr(phy, 'snr_db', 4)
    # setattr(phy, 'quant_bits', 6)
    # setattr(phy, 'phase_noise_std', 0.05)

    # Set up two vehicles heading toward x=50 m
    vehicles_sl = [
        Vehicle('V1', 0,   0, 0, 0),   # starting at x=-200 m, speed 10 m/s
        Vehicle('V2', -1000, 0, 80.0, 0)    # starting at x=-210 m, speed 10 m/s
    ]
    env_sl = simpy.Environment()
    mac_sl = MACSim(env_sl, vehicles_sl)


    # Run the simulation
    df_sl = mac_sl.run(until=20.0)

    # Print first few PHY events
    print("=== PHY Log (Stoplight, first 1000 rows) ===")
    if df_sl.empty:
        print("<No events>")
    else:
        print(df_sl.head(100).to_string(index=False))

    # Plot trajectories and BER
    plot_vehicles_enriched(list(mac_sl.vehicles.values()))
    mac_sl.plot_ber_vs_time(df_sl)
    mac_sl.plot_snr_vs_time(df_sl)

    print(vehicles_sl[0].packets_received, vehicles_sl[0].packets_received)

    # Histogram of per-packet BER
    plt.figure()
    plt.hist(df_sl['ber'], bins=20, edgecolor='black')
    plt.title('Per-Packet BER Histogram (Stoplight)')
    plt.xlabel('BER')
    plt.ylabel('Count')
    plt.grid(True)
    plt.show()

def basic_simulation():
    vehicles = [Vehicle('A', 0,0,20,0), Vehicle('B',50,20,-10,0), Vehicle('C',100,40,-20,0)]
    env = simpy.Environment()
    mac = MACSim(env, vehicles, symbols_per_packet=10)
    df = mac.run(until=1.0)
    # --- Print detailed log and summary ---
    print("=== PHY Event Log (first 10 rows) ===")
    if df.empty:
        print("<No events logged>")
    else:
        print(df.head(10).to_string(index=False))
        print("=== Average BER per Link ===")
        summary = df.groupby(['tx','rx'])['ber'].mean().reset_index()
        summary.columns = ['TX','RX','Mean_BER']
    mac.plot_ber_vs_time(df)

def simulate_emergency_vehicle():
    """
    Stoplight Scenario:
    - Two vehicles approach an intersection at x=50 m.
    - Vehicles stop for 3 s (t=5→8 s) and then resume.
    - Runs the MAC/PHY sim for 10 s, then plots and prints diagnostics.
    """

    print("\n=== Fire Truck Scenario ===")
    # Set up two vehicles heading toward x=50 m
    
    env_sl = simpy.Environment()

    vehicles_sl = [
        Vehicle(env_sl, "Firetruck", -300, 0, 40, 0, 0, 0, 12, 2.5, 0),
        Vehicle(env_sl, "Car1", -200, -2, 20, 0, 0, 0, 5, 2, 2),
        Vehicle(env_sl, "Car2", -210, -2, 20, 0, 0, 0, 5, 2, 2),
        Vehicle(env_sl, "Car3", -220, -2, 20, 0, 0, 0, 5, 2, 2),
        Vehicle(env_sl, "Car4", -230, -2, 20, 0, 0, 0, 5, 2, 2),
        Vehicle(env_sl, "Car5", -200, 2, 20, 0, 0, 0, 5, 2, 1),
        Vehicle(env_sl, "Car6", -210, 2, 20, 0, 0, 0, 5, 2, 1),
        Vehicle(env_sl, "Car7", -220, 2, 20, 0, 0, 0, 5, 2, 1),
        Vehicle(env_sl, "Car8", -230, 2, 20, 0, 0, 0, 5, 2, 1),
    ]

    mac_sl = MACSim(env_sl, vehicles_sl)

    # Run the simulation
    df_sl = mac_sl.run(until=20.0)

    # Stoplight controller process
    

    env_sl.process(firetruck_broadcast(env_sl, vehicles_sl[0], vehicles_sl, stop_radius=40))

    plot_vehicles_gif(env_sl, vehicles_sl)
    
    # Print first few PHY events
    # print("=== PHY Log (Stoplight, first 1000 rows) ===")
    # if df_sl.empty:
    #     print("<No events>")
    # else:
    #     print(df_sl.head(100).to_string(index=False))

    # Plot trajectories and BER
    plot_vehicles_enriched(list(mac_sl.vehicles.values()))
    # mac_sl.plot_ber_vs_time(df_sl)
    # mac_sl.plot_snr_vs_time(df_sl)

    # Histogram of per-packet BER
    # plt.figure()
    # plt.hist(df_sl['ber'], bins=20, edgecolor='black')
    # plt.title('Per-Packet BER Histogram (Stoplight)')
    # plt.xlabel('BER')
    # plt.ylabel('Count')
    # plt.grid(True)
    # plt.show()

if __name__ == '__main__':
    # basic_simulation()
    # test_static_channel()
    # test_awgn_benchmark()
    # test_fading_autocorr()
    # test_doppler()
    # test_convergence()
    # test_reproducibility()
    # test_csma_collision()
    simulate_stoplight()
    # plot_pa_evm(Nfft=64, Ncp=16, mod_order=4)

    # simulate_constant_speed()
    # simulate_emergency()
<<<<<<< HEAD
    # simulate_far_fast_moving()
=======
    # simulate_far_fast_moving()
    simulate_emergency_vehicle()
>>>>>>> 5a60222f
<|MERGE_RESOLUTION|>--- conflicted
+++ resolved
@@ -2,13 +2,8 @@
 import random
 import simpy
 import matplotlib.pyplot as plt
-<<<<<<< HEAD
-from vehicle_mobility import Vehicle, ChannelFading, plot_vehicles_enriched
 import ofdm_simulation_v3 as phy  # existing OFDM simulation module
-=======
 from vehicle_mobility import Vehicle, ChannelFading, plot_vehicles_enriched, plot_vehicles_gif, firetruck_broadcast
-import ofdm_simulation_v2 as phy  # existing OFDM simulation module
->>>>>>> 5a60222f
 from sim import MACSim
 from sim import plot_pa_evm, plot_constellations
 from scipy.special import erfc
@@ -440,9 +435,5 @@
 
     # simulate_constant_speed()
     # simulate_emergency()
-<<<<<<< HEAD
     # simulate_far_fast_moving()
-=======
-    # simulate_far_fast_moving()
-    simulate_emergency_vehicle()
->>>>>>> 5a60222f
+    simulate_emergency_vehicle()