import numpy as np
import pandas as pd
import random
import simpy
import matplotlib.pyplot as plt
import ofdm_simulation_v3 as phy  # existing OFDM simulation module
from vehicle_mobility import Vehicle, ChannelFading, plot_vehicles_enriched, plot_vehicles_gif, firetruck_broadcast
from sim import MACSim
from sim import plot_pa_evm, plot_constellations, plot_constellations_by_pa
from scipy.special import erfc

# === Validation & Testing Suite ===

def test_static_channel():
    """
    Test 1: Static channel (f_D=0), high SNR → expect BER = 0
    """
    print("[TEST] Static channel: no fading, high SNR -> BER should be 0")
    # Monkey-patch ChannelFading.evolve_to to always return unity gain
    orig_evolve = ChannelFading.evolve_to
    ChannelFading.evolve_to = lambda self, t: 1+0j
    # Disable impairments: AWGN, phase noise, quantization
    orig_awgn = phy.add_awgn_fixed_noise
    orig_phase = phy.add_phase_noise
    orig_quant = phy.add_quantization_noise
    phy.add_awgn_fixed_noise = lambda x, snr: x
    phy.add_phase_noise = lambda x, std: x
    phy.add_quantization_noise = lambda x, bits: x
    # Run simulation with static channel
    vehicles = [Vehicle('T1',0,0,0,0), Vehicle('R1',100,0,0,0)]
    env = simpy.Environment()
    mac = MACSim(env, vehicles, symbols_per_packet=200)
    df = mac.run(until=0.1)
    max_ber = df['ber'].max() if not df.empty else None
    print(f"Max BER on static channel: {max_ber}")
    assert max_ber == 0 or np.isnan(max_ber), "Static channel BER non-zero!"
    # Restore patched functions
    ChannelFading.evolve_to = orig_evolve
    phy.add_awgn_fixed_noise = orig_awgn
    phy.add_phase_noise = orig_phase
    phy.add_quantization_noise = orig_quant
    ChannelFading.evolve_to = orig_evolve


def test_awgn_benchmark():
    """
    Test 2: AWGN-only benchmark vs theoretical QPSK BER
    """
    print("[TEST] AWGN-only benchmark: measure BER and compare to theory")
    # Generate known QPSK symbols
    M = 4; Nsym=10000
    bits = np.random.randint(0, M, Nsym)
    syms = phy.qammod(bits, M)
    for snr_db in [0, 5, 10, 15, 20]:
        rx = phy.add_awgn_fixed_noise(syms, snr_db)
        # simple demodulation by nearest neighbor
        rx_inds = np.array([np.argmin(np.abs(s - syms)) for s in rx])
        ber = np.mean(rx_inds != bits)
        # theoretical BER for QPSK over AWGN
        snr = 10**(snr_db/10)
        ber_theory = 0.5 * erfc(np.sqrt(snr))
        print(f"SNR={snr_db} dB: Meas BER={ber:.5e}, Theoretical≈{ber_theory:.5e}")


def test_fading_autocorr():
    """
    Test 3: Fading autocorrelation vs J0 function
    """
    print("[TEST] Jakes fading autocorrelation validation")
    phy.validate_jakes(f_D=30, fs=1e6, N=5000, M=16)


def test_doppler():
    """
    Test 4: Doppler calculation correctness
    """
    print("[TEST] Doppler shift calculation check")
    tx = Vehicle('TX',0,0,30,0)
    rx = Vehicle('RX',100,0,0,0)
    f_c = tx.freq
    computed = rx.doppler_shift(tx)
    disp = tx.position - rx.position
    vrel = np.dot(tx.velocity - rx.velocity, disp/np.linalg.norm(disp))
    expected = (vrel/tx.c) * f_c
    print(f"Computed fD={computed:.1f} Hz, Expected ≈{expected:.1f} Hz")
    assert np.isclose(abs(computed), abs(expected), atol=1.0), "Doppler magnitude mismatch!"


def test_convergence():
    """
    Test 5: BER convergence with increasing packet length
    """
    print("[TEST] BER convergence vs packet length")
    lengths = [100, 1000, 5000]
    for L in lengths:
        env = simpy.Environment()
        mac = MACSim(env, vehicles, symbols_per_packet=L)
        df = mac.run(until=0.5)
        mean_ber = df['ber'].mean() if not df.empty else None
        print(f"Packet symbols={L}: Mean BER={mean_ber:.5e}")


def test_reproducibility():
    """
    Test 6: Random-seed reproducibility
    """
    print("[TEST] Seed reproducibility check")
    seed=12345
    np.random.seed(seed); random.seed(seed)
    env1 = simpy.Environment()
    mac1 = MACSim(env1, vehicles, symbols_per_packet=200)
    df1 = mac1.run(until=0.2)
    np.random.seed(seed); random.seed(seed)
    env2 = simpy.Environment()
    mac2 = MACSim(env2, vehicles, symbols_per_packet=200)
    df2 = mac2.run(until=0.2)
    same = df1.equals(df2)
    print(f"Reproducible runs identical? {same}")


def test_csma_collision():
    """
    Test 7: CSMA-CA collision scenario
    """
    print("[TEST] CSMA-CA collision behavior")
    # Both devices transmit immediately: zero backoff
    vehicles = [Vehicle('A',0,0,0,0), Vehicle('B',0,0,0,0)]
    env = simpy.Environment()
    mac = MACSim(env, vehicles, symbols_per_packet=10)
    # Force both to new DIFS at t=0
    for dev in mac.devices:
        dev.start_difs()
    df = mac.run(until=0.01)
    print(df[['time','tx','rx']])
    # Check that no two transmissions share identical time stamp
    times = df['time'].values
    unique = len(times)==len(np.unique(times))
    print(f"No simultaneous tx? {unique}")

def simulate_stoplight_constellation(
    duration       = 10.0,          # total sim time [s]
    stop_start     = 5.0,           # when the light turns red
    stop_duration  = 3.0,           # how long vehicles sit
    pa_values      = [0.0, 0.1, 0.5] # cubic‐term coefficients to sweep
):
    """
    Stoplight Scenario:
    - Two vehicles approach an intersection at (50,0) and (0,50).
    - They stop (v=0) from t=5→8 s, then resume their original speeds.
    - We sweep three PA models (pa_a3 in pa_values), run MACSim for `duration`,
      then plot trajectories, BER/SNR, and constellations by PA.
    """
    print("\n=== Stoplight Scenario ===")

    # define initial vehicle parameters
    veh_params = [
        ('V1', -200.0,   0.0,  40.0,  0.0),   # id, x, y, vx, vy
        ('V2',   0.0, -200.0,   0.0, 40.0),
    ]

    all_dfs = []
    macs    = []

    for pa_a3 in pa_values:
        # 1) fresh environment & vehicles for this PA model
        env      = simpy.Environment()
        vehicles = [
            Vehicle(env, vid, x, y, vx, vy)
            for vid, x, y, vx, vy in veh_params
        ]

        # 2) instantiate MACSim with this PA nonlinearity
        mac = MACSim(env, vehicles, pa_a3=pa_a3)
        macs.append(mac)

        # 3) install stoplight controller
        #    at stop_start: zero velocity; at stop_start+stop_duration: restore
        original_vels = {v.id: v.velocity.copy() for v in vehicles}
        def control(env):
            yield env.timeout(stop_start)
            print(f"  → RED light at t={stop_start:.1f}s, stopping vehicles")
            for v in vehicles:
                v.velocity[:] = 3.0
            yield env.timeout(stop_duration)
            green_t = stop_start + stop_duration
            print(f"  → GREEN light at t={green_t:.1f}s, resuming")
            for v in vehicles:
                v.velocity[:] = original_vels[v.id]
        env.process(control(env))

        # 4) run simulation
        df = mac.run(until=duration)
        df['pa_a3'] = pa_a3
        all_dfs.append(df)

    # 5) merge all runs
    df_all = pd.concat(all_dfs, ignore_index=True)

    # 6) MAC-level diagnostics (use the first PA run for trajectories/BER/SNR)
    mac0 = macs[0]
    plot_vehicles_enriched(vehicles)
    subset0 = df_all[df_all['pa_a3'] == pa_values[0]]
    mac0.plot_ber_vs_time(subset0)
    mac0.plot_snr_vs_time(subset0)

    # 7) PHY-level constellations by PA model for RX='V1'
    plot_constellations_by_pa(
        df_all,
        rx_id='V1',
        pa_values=pa_values,
        max_plots=4
    )

    # 8) summary table of average BER per PA model
    summary = (df_all
               .groupby('pa_a3')['ber']
               .mean()
               .reset_index()
               .rename(columns={'ber':'avg_BER'}))
    print("\nAverage BER by PA model:")
    print(summary.to_string(index=False))

    return df_all

def simulate_constant_speed():
    """
    Constant Speed Scenario:
    - Two vehicles moving at a constant speed in the same direction
    - Runs the MAC/PHY sim for 10 s, then plots and prints diagnostics.
    """
    print("\n=== Constant Speed Scenario ===")

    # Set up two vehicles heading toward x=50 m
    
    env_sl = simpy.Environment()
    

    vehicles_sl = [
        Vehicle(env_sl, 'V1', -200, 0, 20.0, 0, 0, 0, 5, 2, 0),   # starting at x=-200 m, speed 10 m/s
        Vehicle(env_sl, 'V2', -210, 0, 20.0, 0, 0, 0, 5, 2, 0)    # starting at x=-210 m, speed 10 m/s
    ]

    mac_sl = MACSim(env_sl, vehicles_sl)

    # Run the simulation
    df_sl = mac_sl.run(until=20.0)

    # Print first few PHY events
    print("=== PHY Log (Stoplight, first 1000 rows) ===")
    if df_sl.empty:
        print("<No events>")
    else:
        print(df_sl.head(100).to_string(index=False))

    # Plot trajectories and BER
    plot_vehicles_enriched(list(mac_sl.vehicles.values()))
    mac_sl.plot_ber_vs_time(df_sl)
    mac_sl.plot_snr_vs_time(df_sl)

    print(vehicles_sl[0].packets_received, vehicles_sl[0].packets_received)

    # Histogram of per-packet BER
    plt.figure()
    plt.hist(df_sl['ber'], bins=20, edgecolor='black')
    plt.title('Per-Packet BER Histogram (Stoplight)')
    plt.xlabel('BER')
    plt.ylabel('Count')
    plt.grid(True)
    plt.show()

def simulate_emergency():
    """
    Constant Speed Scenario:
    - Two vehicles moving at a constant speed in the same direction
    - Runs the MAC/PHY sim for 10 s, then plots and prints diagnostics.
    """
    print("\n=== Constant Speed Scenario ===")

    env_sl = simpy.Environment()
    emergency_stopped = {}

    def start_stopping(v):
        v.state = "stopping"
        v.blinkers = True
        while True:
            yield env_sl.timeout(0.1)
            if v.lane == 1:                   
                if v.position[1] < 4 or v.velocity[0] != 0:
                    v.acceleration = np.array([-5.5, 0])
                    v.velocity[1] = 2
                if v.position[1] > 6:
                    v.velocity[1] = 0
                if v.velocity[0] <= 0:
                    v.acceleration = np.array([0.0,0.0])
                    v.velocity = np.array([0.0,0.0])
                    break
            else:
                if v.position[1] > -4 or v.velocity[0] != 0:
                    v.acceleration = np.array([-5.5, 0])
                    v.velocity[1] = -2
                if v.position[1] < -6:
                    v.velocity[1] = 0
                if v.velocity[0] <= 0:
                    v.acceleration = np.array([0.0,0.0])
                    v.velocity = np.array([0.0,0.0])
                    break
        v.state = "stopped"
    def start_starting(v):
        v.state = "starting"
        v.blinkers = False
        while True:
            yield env_sl.timeout(0.1)
            if v.lane == 1:
                if v.position[1] > v.original_position1:
                    v.velocity[1] = -2
                if v.position[1] <= v.original_position1 + 1:
                    v.velocity[1] = 0
                if v.velocity[0] < v.original_velocity[0]:
                    v.acceleration = np.array([5, 0])
                if v.velocity[0] >= v.original_velocity[0]:
                    v.acceleration = np.array([0, 0])
                    break
            else:
                if abs(v.position[1]) > abs(v.original_position1):
                    v.velocity[1] = 2
                if abs(v.position[1]) <= abs(v.original_position1 - 1):
                    v.velocity[1] = 0
                if v.velocity[0] < v.original_velocity[0]:
                    v.acceleration = np.array([5, 0])
                if v.velocity[0] >= v.original_velocity[0]:
                    v.acceleration = np.array([0, 0])
                    break
        v.state = "normal"
    def react_emergency(v, data):
        # if data["emergency"]:
        #     print(data)
        #     # print(v.position, data["lat"] / 1e7, data["lon"] / 1e7)
        # print(data["emergency"], np.array([v.position[0] - data["lat"] / 1e7, v.position[1] - data["lon"] / 1e7]))
        d = np.linalg.norm(np.array([v.position[0] - data["lat"] / 1e6, v.position[1] - data["lon"] / 1e6])) 
        if v.id not in emergency_stopped and data["emergency"] and d < 100:
            emergency_stopped[v.id] = True
            # print(v.id, env_sl.now, v.position)
            env_sl.process(start_stopping(v))
        elif v.id in emergency_stopped and data["emergency"] and d > 120:
            # print(v.id, env_sl.now, v.position)
            env_sl.process(start_starting(v))
            del emergency_stopped[v.id]
        return

    # Set up grid of moving vehicles
    vehicles_sl = [Vehicle(env_sl, f'V{i}', 300 + (i // 2) * 15, ((i % 2) - 0.5) * 4, 10, 0, lane=i%2, receive_f=react_emergency) for i in range(20)] # grid of moving cars
    vehicles_sl.append(Vehicle(env_sl, "Emergency", 0, 0, 40, 0, l=12, w=2.5))
    
    mac_sl = MACSim(env_sl, vehicles_sl)

    # env_sl.process(plot_vehicles_gif(env_sl, vehicles_sl))

    # Run the simulation
    df_sl = mac_sl.run(until=20.0)

    # print(vehicles_sl[0].history)

    print(emergency_stopped)
    for v in vehicles_sl:
        print(v.id, v.position)

    plot_vehicles_gif(vehicles_sl)

    # Histogram of per-packet BER
    # plt.figure()
    # plt.hist(df_sl['ber'], bins=20, edgecolor='black')
    # plt.title('Per-Packet BER Histogram (Stoplight)')
    # plt.xlabel('BER')
    # plt.ylabel('Count')
    # plt.grid(True)
    # plt.show()

def simulate_far_fast_moving():
    """
    Constant Speed Scenario:
    - Two vehicles moving at a constant speed in the same direction
    - Runs the MAC/PHY sim for 10 s, then plots and prints diagnostics.
    """
    print("\n=== Constant Speed Scenario ===")

    # setattr(phy, 'snr_db', 4)
    # setattr(phy, 'quant_bits', 6)
    # setattr(phy, 'phase_noise_std', 0.05)

    # Set up two vehicles heading toward x=50 m
    vehicles_sl = [
        Vehicle('V1', 0,   0, 0, 0),   # starting at x=-200 m, speed 10 m/s
        Vehicle('V2', -1000, 0, 80.0, 0)    # starting at x=-210 m, speed 10 m/s
    ]
    env_sl = simpy.Environment()
    mac_sl = MACSim(env_sl, vehicles_sl)


    # Run the simulation
    df_sl = mac_sl.run(until=20.0)

    # Print first few PHY events
    print("=== PHY Log (Stoplight, first 1000 rows) ===")
    if df_sl.empty:
        print("<No events>")
    else:
        print(df_sl.head(100).to_string(index=False))

    # Plot trajectories and BER
    plot_vehicles_enriched(list(mac_sl.vehicles.values()))
    mac_sl.plot_ber_vs_time(df_sl)
    mac_sl.plot_snr_vs_time(df_sl)

    print(vehicles_sl[0].packets_received, vehicles_sl[0].packets_received)

    # Histogram of per-packet BER
    plt.figure()
    plt.hist(df_sl['ber'], bins=20, edgecolor='black')
    plt.title('Per-Packet BER Histogram (Stoplight)')
    plt.xlabel('BER')
    plt.ylabel('Count')
    plt.grid(True)
    plt.show()

def basic_simulation():
    vehicles = [Vehicle('A', 0,0,20,0), Vehicle('B',50,20,-10,0), Vehicle('C',100,40,-20,0)]
    env = simpy.Environment()
    mac = MACSim(env, vehicles, symbols_per_packet=10)
    df = mac.run(until=1.0)
    # --- Print detailed log and summary ---
    print("=== PHY Event Log (first 10 rows) ===")
    if df.empty:
        print("<No events logged>")
    else:
        print(df.head(10).to_string(index=False))
        print("=== Average BER per Link ===")
        summary = df.groupby(['tx','rx'])['ber'].mean().reset_index()
        summary.columns = ['TX','RX','Mean_BER']
    mac.plot_ber_vs_time(df)

def simulate_emergency_vehicle():
    """
    Stoplight Scenario:
    - Two vehicles approach an intersection at x=50 m.
    - Vehicles stop for 3 s (t=5→8 s) and then resume.
    - Runs the MAC/PHY sim for 10 s, then plots and prints diagnostics.
    """

    print("\n=== Fire Truck Scenario ===")
    # Set up two vehicles heading toward x=50 m
    
    env_sl = simpy.Environment()

    vehicles_sl = [
        Vehicle(env_sl, "Firetruck", -300, 0, 40, 0, 0, 0, 12, 2.5, 0),
        Vehicle(env_sl, "Car1", -200, -2, 20, 0, 0, 0, 5, 2, 2),
        Vehicle(env_sl, "Car2", -210, -2, 20, 0, 0, 0, 5, 2, 2),
        Vehicle(env_sl, "Car3", -220, -2, 20, 0, 0, 0, 5, 2, 2),
        Vehicle(env_sl, "Car4", -230, -2, 20, 0, 0, 0, 5, 2, 2),
        Vehicle(env_sl, "Car5", -200, 2, 20, 0, 0, 0, 5, 2, 1),
        Vehicle(env_sl, "Car6", -210, 2, 20, 0, 0, 0, 5, 2, 1),
        Vehicle(env_sl, "Car7", -220, 2, 20, 0, 0, 0, 5, 2, 1),
        Vehicle(env_sl, "Car8", -230, 2, 20, 0, 0, 0, 5, 2, 1),
    ]

    mac_sl = MACSim(env_sl, vehicles_sl)

    # Run the simulation
    df_sl = mac_sl.run(until=20.0)

    # Stoplight controller process
    

    env_sl.process(firetruck_broadcast(env_sl, vehicles_sl[0], vehicles_sl, stop_radius=40))

    plot_vehicles_gif(env_sl, vehicles_sl)
    
    # Print first few PHY events
    # print("=== PHY Log (Stoplight, first 1000 rows) ===")
    # if df_sl.empty:
    #     print("<No events>")
    # else:
    #     print(df_sl.head(100).to_string(index=False))

    # Plot trajectories and BER
    plot_vehicles_enriched(list(mac_sl.vehicles.values()))
    # mac_sl.plot_ber_vs_time(df_sl)
    # mac_sl.plot_snr_vs_time(df_sl)

    # Histogram of per-packet BER
    # plt.figure()
    # plt.hist(df_sl['ber'], bins=20, edgecolor='black')
    # plt.title('Per-Packet BER Histogram (Stoplight)')
    # plt.xlabel('BER')
    # plt.ylabel('Count')
    # plt.grid(True)
    # plt.show()

if __name__ == '__main__':
    # basic_simulation()
    # test_static_channel()
    # test_awgn_benchmark()
    # test_fading_autocorr()
    # test_doppler()
    # test_convergence()
    # test_reproducibility()
    # test_csma_collision()
<<<<<<< HEAD
    simulate_emergency()
=======
    simulate_stoplight_constellation()
>>>>>>> 3447d5e6
    # plot_pa_evm(Nfft=64, Ncp=16, mod_order=4)

    # simulate_constant_speed()
    # simulate_emergency()
    # simulate_far_fast_moving()
    # simulate_emergency_vehicle()<|MERGE_RESOLUTION|>--- conflicted
+++ resolved
@@ -505,11 +505,8 @@
     # test_convergence()
     # test_reproducibility()
     # test_csma_collision()
-<<<<<<< HEAD
     simulate_emergency()
-=======
-    simulate_stoplight_constellation()
->>>>>>> 3447d5e6
+    # simulate_stoplight_constellation()
     # plot_pa_evm(Nfft=64, Ncp=16, mod_order=4)
 
     # simulate_constant_speed()
