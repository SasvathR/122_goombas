--- conflicted
+++ resolved
@@ -214,16 +214,6 @@
     """
     print("\n=== Constant Speed Scenario ===")
 
-<<<<<<< HEAD
-    # setattr(phy, 'snr_db', 4)
-    # setattr(phy, 'quant_bits', 6)
-    # setattr(phy, 'phase_noise_std', 0.05)
-=======
-    # setattr(phy, 'snr_db', 20)
-    # setattr(phy, 'quant_bits', 6)
-    # setattr(phy, 'phase_noise_std', 0.01)
->>>>>>> 6d818c61
-
     # Set up two vehicles heading toward x=50 m
     vehicles_sl = [
         Vehicle('V1', -200,   0, 20.0, 0),   # starting at x=-200 m, speed 10 m/s
@@ -326,6 +316,6 @@
     # test_convergence()
     # test_reproducibility()
     # test_csma_collision()
-    # simulate_stoplight()
+    simulate_stoplight()
     # simulate_constant_speed()
-    simulate_emergency()+    # simulate_emergency()